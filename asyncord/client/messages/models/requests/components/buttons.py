"""Button components for messages."""

from typing import Annotated, Literal, Self

from pydantic import Field, model_validator

from asyncord.client.messages.models.common import ButtonStyle, ComponentType
from asyncord.client.messages.models.requests.components.base import BaseComponent
from asyncord.client.messages.models.requests.components.emoji import ComponentEmoji
<<<<<<< HEAD
from asyncord.snowflake import SnowflakeInputType
=======
from asyncord.yarl_url import HttpYarlUrl
>>>>>>> 07b8cea7


class BaseButton(BaseComponent):
    """Buttons are interactive components that render in messages.

    They can be clicked by users, and send an interaction to your app when clicked.

    Reference:
    https://discord.com/developers/docs/interactions/message-components#buttons
    """

    type: Literal[ComponentType.BUTTON] = ComponentType.BUTTON  # type: ignore
    """Type of the component.

    Only `ComponentType.BUTTON` is allowed.
    """

    style: ButtonStyle = ButtonStyle.PRIMARY
    """Style of the button."""

    disabled: bool = False
    """Whether the button is disabled."""

    @model_validator(mode='after')
    def set_style_field_set(self) -> Self:
        """Set `style` field in `model_fields_set`.

        Add `style` to `model_fields_set` to make `dict(exclude_unset)` work properly.
        We don't need to set 'style' field because it's already set in a component subclasses class,
        but we need to send it to Discord excluding another unset fields.
        """
        self.model_fields_set.add('style')
        return self


class LinkButton(BaseButton):
    """Link-style buttons are interactive components that render in messages.

    They can be clicked by users, and send an interaction to your app when clicked.

    Reference:
    https://discord.com/developers/docs/interactions/message-components#buttons
    """

    style: Literal[ButtonStyle.LINK] = ButtonStyle.LINK  # type: ignore
    """Style of the button.

    Only `ButtonStyle.LINK` is allowed.
    """

<<<<<<< HEAD
    label: Annotated[str, Field(max_length=80)] | None = None
    """Text to be displayed on the button.

    Max 80 characters.
    """

    emoji: ComponentEmoji | None = None
    """Emoji to be displayed on the button."""

    url: Annotated[str, AnyHttpUrl]
=======
    url: HttpYarlUrl
>>>>>>> 07b8cea7
    """URL for link-style buttons."""


class PremiumButton(BaseButton):
    """Premium buttons are interactive components that render in messages.

    Premium buttons must contain a sku_id, and cannot have a custom_id, label, url, or emoji.
    Premium buttons do not send an interaction to your app when clicked

    Reference:
    https://discord.com/developers/docs/interactions/message-components#buttons
    """

    style: Literal[ButtonStyle.PREMIUM] = ButtonStyle.PREMIUM  # type: ignore

    sku_id: SnowflakeInputType
    """Identifier for a purchasable SKU."""


class AnyButtonWithCustomId(BaseButton):
    """Base class for buttons with a custom ID."""

    style: Literal[  # type: ignore
        ButtonStyle.PRIMARY,
        ButtonStyle.SECONDARY,
        ButtonStyle.SUCCESS,
        ButtonStyle.DANGER,
    ]
    custom_id: Annotated[str, Field(max_length=100)]
    """Developer-defined identifier for the button.

    Max 100 characters.
    """

    label: Annotated[str, Field(max_length=80)] | None = None
    """Text to be displayed on the button.

    Max 80 characters.
    """

    emoji: ComponentEmoji | None = None
    """Emoji to be displayed on the button."""


class PrimaryButton(AnyButtonWithCustomId):
    """Primary-style buttons are interactive components that render in messages.

    They can be clicked by users, and send an interaction to your app when clicked.

    Reference:
    https://discord.com/developers/docs/interactions/message-components#buttons
    """

    style: Literal[ButtonStyle.PRIMARY] = ButtonStyle.PRIMARY  # type: ignore
    """Style of the button.

    Only `ButtonStyle.PRIMARY` is allowed.
    """

    custom_id: Annotated[str, Field(max_length=100)]
    """Developer-defined identifier for the button.

    Max 100 characters.
    """

    label: Annotated[str, Field(max_length=80)] | None = None
    """Text to be displayed on the button.

    Max 80 characters.
    """

    emoji: ComponentEmoji | None = None
    """Emoji to be displayed on the button."""


class SecondaryButton(AnyButtonWithCustomId):
    """Secondary-style buttons are interactive components that render in messages.

    They can be clicked by users, and send an interaction to your app when clicked.

    Reference:
    https://discord.com/developers/docs/interactions/message-components#buttons
    """

    style: Literal[ButtonStyle.SECONDARY] = ButtonStyle.SECONDARY  # type: ignore
    """Style of the button.

    Only `ButtonStyle.SECONDARY` is allowed.
    """

    custom_id: Annotated[str, Field(max_length=100)]
    """Developer-defined identifier for the button.

    Max 100 characters.
    """

    label: Annotated[str, Field(max_length=80)] | None = None
    """Text to be displayed on the button.

    Max 80 characters.
    """

    emoji: ComponentEmoji | None = None
    """Emoji to be displayed on the button."""


class SuccessButton(AnyButtonWithCustomId):
    """Success-style buttons are interactive components that render in messages.

    They can be clicked by users, and send an interaction to your app when clicked.

    Reference:
    https://discord.com/developers/docs/interactions/message-components#buttons
    """

    style: Literal[ButtonStyle.SUCCESS] = ButtonStyle.SUCCESS  # type: ignore
    """Style of the button.

    Only `ButtonStyle.SUCCESS` is allowed.
    """

    custom_id: Annotated[str, Field(max_length=100)]
    """Developer-defined identifier for the button.

    Max 100 characters.
    """

    label: Annotated[str, Field(max_length=80)] | None = None
    """Text to be displayed on the button.

    Max 80 characters.
    """

    emoji: ComponentEmoji | None = None
    """Emoji to be displayed on the button."""


class DangerButton(AnyButtonWithCustomId):
    """Danger-style buttons are interactive components that render in messages.

    They can be clicked by users, and send an interaction to your app when clicked.

    Reference:
    https://discord.com/developers/docs/interactions/message-components#buttons
    """

    style: Literal[ButtonStyle.DANGER] = ButtonStyle.DANGER  # type: ignore
    """Style of the button.

    Only `ButtonStyle.DANGER` is allowed.
    """

    custom_id: Annotated[str, Field(max_length=100)]
    """Developer-defined identifier for the button.

    Max 100 characters.
    """

    label: Annotated[str, Field(max_length=80)] | None = None
    """Text to be displayed on the button.

    Max 80 characters.
    """

    emoji: ComponentEmoji | None = None
    """Emoji to be displayed on the button."""


type ButtonComponentType = Annotated[
    LinkButton | PrimaryButton | SecondaryButton | SuccessButton | DangerButton,
    Field(discriminator='style'),
]
"""Type hint for button components."""<|MERGE_RESOLUTION|>--- conflicted
+++ resolved
@@ -7,11 +7,9 @@
 from asyncord.client.messages.models.common import ButtonStyle, ComponentType
 from asyncord.client.messages.models.requests.components.base import BaseComponent
 from asyncord.client.messages.models.requests.components.emoji import ComponentEmoji
-<<<<<<< HEAD
 from asyncord.snowflake import SnowflakeInputType
-=======
 from asyncord.yarl_url import HttpYarlUrl
->>>>>>> 07b8cea7
+
 
 
 class BaseButton(BaseComponent):
@@ -62,20 +60,18 @@
     Only `ButtonStyle.LINK` is allowed.
     """
 
-<<<<<<< HEAD
-    label: Annotated[str, Field(max_length=80)] | None = None
-    """Text to be displayed on the button.
-
-    Max 80 characters.
-    """
-
-    emoji: ComponentEmoji | None = None
-    """Emoji to be displayed on the button."""
-
-    url: Annotated[str, AnyHttpUrl]
-=======
+    label: Annotated[str, Field(max_length=80)] | None = None
+    """Text to be displayed on the button.
+
+    Max 80 characters.
+    """
+
+    emoji: ComponentEmoji | None = None
+    """Emoji to be displayed on the button."""
+
+
     url: HttpYarlUrl
->>>>>>> 07b8cea7
+
     """URL for link-style buttons."""
 
 
